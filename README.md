[![pipeline status](https://gitlab.com/jens.schoedt/go-firestorm/badges/master/pipeline.svg)](https://gitlab.com/jens.schoedt/go-firestorm/commits/master)
[![coverage report](https://gitlab.com/jens.schoedt/go-firestorm/badges/master/coverage.svg)](https://gitlab.com/jens.schoedt/go-firestorm/commits/master)
[![Go Report Card](https://goreportcard.com/badge/github.com/jschoedt/go-firestorm)](https://goreportcard.com/report/github.com/jschoedt/go-firestorm)
[![GoDoc](https://godoc.org/github.com/jschoedt/go-firestorm?status.svg)](https://godoc.org/github.com/jschoedt/go-firestorm)

# go-firestorm
Go ORM ([Object-relational mapping](https://en.wikipedia.org/wiki/Object-relational_mapping)) for [Google Cloud Firestore](https://cloud.google.com/firestore/).

#### Goals
1. Easy to use
2. Non-intrusive
4. Non-exclusive
3. Fast

#### Features
- Basic CRUD operations
- Search
- Concurrent requests support (except when run in transactions)
- Transactions
- Nested transactions will reuse the first transaction (reads before writes as required by firestore)
- Configurable auto load of references
- Handles cyclic references
- Sub collections
- Supports embedded/anonymous structs
- Supports unexported fields
- Custom mappers between fields and types
- Caching (session + second level)
- Supports Google App Engine - 2. Gen (go version >= 1.11)


## Getting Started

* [Prerequisites](#prerequisites)
* [Basic CRUD example](#basic-crud-example)
* [Search](#search)
* [Concurrent requests](#concurrent-requests)
* [Transactions](#transactions)
* [Cache](#cache)
* [Configurable auto load of references](#configurable-auto-load-of-references)
* [Help](#help)


#### Prerequisites

This library only supports Firestore Native mode and not the old [Datastore](https://cloud.google.com/datastore/docs/firestore-or-datastore) mode.
```
go get -u github.com/jschoedt/go-firestorm
```

#### Setup

1. [Setup a Firestore client](https://firebase.google.com/docs/firestore/quickstart#set_up_your_development_environment)
2. Create a firestorm client and supply the names of the id and parent fields of your model structs.
Parent is optional. The id field must be a string but can be called anything.
```go
...
client, _ := app.Firestore(ctx)
fsc := firestorm.New(client, "ID", "")
```
<<<<<<< HEAD
##### Cache
Firestorm supports adding a session cache to the context.
The session cache only caches entities that are loaded within the same request.
It does not cache searches (queries).

=======
3. Optional. For optimal caching to work consider adding the CacheHandler. Adds a simple session cache pr. request.
>>>>>>> bec5ba67
```go
# add it to a single handler:
http.HandleFunc("/", firestorm.CacheHandler(otherHandler))
# or add it to the routing chain (for gorilla/mux, go-chi etc.):
r.Use(firestorm.CacheMiddleware)
```
<<<<<<< HEAD

=======
4. Optional. For second level caching eg. Memcache or Redis
```go
fsc.SetCache(cache.NewMemCache())
```
>>>>>>> bec5ba67
#### Basic CRUD example

**Note:** Recursive Create/Delete is not supported and must be called on every entity. So to create an A->B relation. Create B first so the B.ID has been created and then create A.

```go
type Car struct {
	ID         string
	Make       string
	Year       time.Time
}
```
```go
car := &Car{}
car.Make = "Toyota"
car.Year, _ = time.Parse(time.RFC3339, "2001-01-01T00:00:00.000Z")

// Create the entity
fsc.NewRequest().CreateEntities(ctx, car)()

if car.ID == "" {
    t.Errorf("car should have an auto generated ID")
}

// Read the entity by ID
otherCar := &Car{ID:car.ID}
fsc.NewRequest().GetEntities(ctx, otherCar)()
if otherCar.Make != "Toyota" {
    t.Errorf("car should have name: Toyota but was: %s", otherCar.Make)
}
if otherCar.Year != car.Year {
    t.Errorf("car should have same year: %s", otherCar.Year)
}

// Update the entity
car.Make = "Jeep"
fsc.NewRequest().UpdateEntities(ctx, car)()

otherCar := &Car{ID:car.ID}
fsc.NewRequest().GetEntities(ctx, otherCar)()
if otherCar.Make != "Jeep" {
    t.Errorf("car should have name: Jeep but was: %s", otherCar.Make)
}

// Delete the entity
fsc.NewRequest().DeleteEntities(ctx, car)()

otherCar = &Car{ID:car.ID}
if err := fsc.NewRequest().GetEntities(ctx, otherCar)(); err == nil {
    t.Errorf("We expect a NotFoundError")
}
```
[More examples](https://github.com/jschoedt/go-firestorm/blob/master/tests/integration_test.go)

#### Search
Create a query using the firebase client

```go
car := &Car{}
car.ID = "testID"
car.Make = "Toyota"

fsc.NewRequest().CreateEntities(ctx, car)()

query := fsc.Client.Collection("Car").Where("make", "==", "Toyota")

result := make([]Car, 0)
if err := fsc.NewRequest().QueryEntities(ctx, query, &result)(); err != nil {
    t.Errorf("car was not found by search: %v", car)
}

if result[0].ID != car.ID || result[0].Make != car.Make {
    t.Errorf("entity did not match original entity : %v", result)
}
```
[More examples](https://github.com/jschoedt/go-firestorm/blob/master/tests/integration_test.go)

#### Concurrent requests
All CRUD operations are asynchronous and return a future func that when called will block until the operation is done.

**NOTE:** the state of the entities is undefined until the future func returns.
```go
car := &Car{Make:"Toyota"}

// Create the entity which returns a future func
future := fsc.NewRequest().CreateEntities(ctx, car)

// ID is not set
if car.ID != "" {
	t.Errorf("car ID should not have been set yet")
}

// do some more work

// blocks and waits for the database to finish
future()

// now the car has been saved and the ID has been set
if car.ID == "" {
    t.Errorf("car should have an auto generated ID now")
}
```
[More examples](https://github.com/jschoedt/go-firestorm/blob/master/tests/integration_test.go)

#### Transactions
Transactions are simply done in a function using the transaction context

```go
car := &Car{Make: "Toyota"}

fsc.DoInTransaction(ctx, func(transCtx context.Context) error {

    // Create the entity in the transaction using the transCtx
    fsc.NewRequest().CreateEntities(transCtx, car)()

    // Using the transCtx we can load the entity as it is saved in the session context
    otherCar := &Car{ID:car.ID}
    fsc.NewRequest().GetEntities(transCtx, otherCar)()
    if otherCar.Make != car.Make {
        t.Errorf("The car should have been saved in the transaction context")
    }

    // Loading using an other context (request) will fail as the car is not created until the func returns successfully
    if err := fsc.NewRequest().GetEntities(ctx, &Car{ID:car.ID})(); err == nil {
        t.Errorf("We expect a NotFoundError")
    }
})

// Now we can load the car as the transaction has been committed
otherCar := &Car{ID:car.ID}
fsc.NewRequest().GetEntities(ctx, otherCar)()
if otherCar.Make != "Toyota" {
    t.Errorf("car should have name: Toyota but was: %s", otherCar.Make)
}

```

[More examples](https://github.com/jschoedt/go-firestorm/blob/master/tests/integration_test.go)

#### Cache

To add a second level cache (such as Redis or memcache) you need to implement the Cache interface. Then set it on the client:

```go
fsc.SetCache(c)
```

Firestore will first try to fetch an entity from the session cache. If it is not found it will try the second level cache.

#### Configurable auto load of references

Use the ```req.SetLoadPaths("fieldName")``` to auto load a particular field or ```req.SetLoadPaths(firestorm.AllEntities)``` to load all fields.

Load an entity path by adding multiple paths eg.: path->to->field

```go
fsc.NewRequest().SetLoadPaths("path", "path.to", "path.to.field").GetEntities(ctx, car)()
```
[More examples](https://github.com/jschoedt/go-firestorm/blob/master/tests/integration_test.go)

#### Help
Help is provided in the [go-firestorm User Group](https://groups.google.com/forum/?fromgroups#!forum/go-firestorm)<|MERGE_RESOLUTION|>--- conflicted
+++ resolved
@@ -57,29 +57,9 @@
 client, _ := app.Firestore(ctx)
 fsc := firestorm.New(client, "ID", "")
 ```
-<<<<<<< HEAD
-##### Cache
-Firestorm supports adding a session cache to the context.
-The session cache only caches entities that are loaded within the same request.
-It does not cache searches (queries).
-
-=======
-3. Optional. For optimal caching to work consider adding the CacheHandler. Adds a simple session cache pr. request.
->>>>>>> bec5ba67
-```go
-# add it to a single handler:
-http.HandleFunc("/", firestorm.CacheHandler(otherHandler))
-# or add it to the routing chain (for gorilla/mux, go-chi etc.):
-r.Use(firestorm.CacheMiddleware)
-```
-<<<<<<< HEAD
-
-=======
-4. Optional. For second level caching eg. Memcache or Redis
-```go
-fsc.SetCache(cache.NewMemCache())
-```
->>>>>>> bec5ba67
+3. Optional. For optimal caching to work consider adding the [CacheHandler](#cache).
+
+
 #### Basic CRUD example
 
 **Note:** Recursive Create/Delete is not supported and must be called on every entity. So to create an A->B relation. Create B first so the B.ID has been created and then create A.
@@ -219,9 +199,16 @@
 [More examples](https://github.com/jschoedt/go-firestorm/blob/master/tests/integration_test.go)
 
 #### Cache
-
-To add a second level cache (such as Redis or memcache) you need to implement the Cache interface. Then set it on the client:
-
+Firestorm supports adding a session cache to the context.
+The session cache only caches entities that are loaded within the same request.
+```go
+# add it to a single handler:
+http.HandleFunc("/", firestorm.CacheHandler(otherHandler))
+# or add it to the routing chain (for gorilla/mux, go-chi etc.):
+r.Use(firestorm.CacheMiddleware)
+```
+
+To add a second level cache (such as Redis or memcache) the Cache interface needs to be implemented and added to the client:
 ```go
 fsc.SetCache(c)
 ```
